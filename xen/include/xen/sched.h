#ifndef __SCHED_H__
#define __SCHED_H__

#define STACK_SIZE (2*PAGE_SIZE)

#include <xen/config.h>
#include <xen/types.h>
#include <xen/spinlock.h>
#include <asm/regs.h>
#include <xen/smp.h>
#include <asm/page.h>
#include <asm/processor.h>
#include <public/xen.h>
#include <public/dom0_ops.h>
#include <xen/list.h>
#include <xen/time.h>
#include <xen/ac_timer.h>
#include <xen/delay.h>
#include <asm/atomic.h>
#include <asm/current.h>
#include <xen/spinlock.h>
#include <xen/grant_table.h>

extern unsigned long volatile jiffies;
extern rwlock_t domlist_lock;

struct domain;

/* A global pointer to the initial domain (DOM0). */
extern struct domain *dom0;

typedef struct event_channel_st
{
#define ECS_FREE         0 /* Channel is available for use.                  */
#define ECS_UNBOUND      1 /* Channel is waiting to bind to a remote domain. */
#define ECS_INTERDOMAIN  2 /* Channel is bound to another domain.            */
#define ECS_PIRQ         3 /* Channel is bound to a physical IRQ line.       */
#define ECS_VIRQ         4 /* Channel is bound to a virtual IRQ line.        */
#define ECS_IPI          5 /* Channel is bound to a virtual IPI line.        */
    u16 state;
    union {
        struct {
            domid_t remote_domid;
        } __attribute__ ((packed)) unbound; /* state == ECS_UNBOUND */
        struct {
            u16                 remote_port;
            struct exec_domain *remote_dom;
        } __attribute__ ((packed)) interdomain; /* state == ECS_INTERDOMAIN */
        u16 pirq; /* state == ECS_PIRQ */
        u16 virq; /* state == ECS_VIRQ */
        u32 ipi_edom; /* state == ECS_IPI */
    } u;
} event_channel_t;

int  init_event_channels(struct domain *d);
void destroy_event_channels(struct domain *d);

struct exec_domain 
{
    u32 processor;

    vcpu_info_t *vcpu_info;

    struct domain *domain;
    struct exec_domain *ed_next_list;
    int eid;

    struct mm_struct mm;

    struct thread_struct thread;

    struct ac_timer  timer;         /* one-shot timer for timeout values */

    s_time_t         lastschd;      /* time this domain was last scheduled */
    s_time_t         lastdeschd;    /* time this domain was last descheduled */
    s_time_t         cpu_time;      /* total CPU time received till now */
    s_time_t         wokenup;       /* time domain got woken up */
    void            *ed_sched_priv;    /* scheduler-specific data */

    unsigned long ed_flags;

    u16 virq_to_evtchn[NR_VIRQS];

    atomic_t pausecnt;

};

#if 01
#define LOCK_BIGLOCK(_d) spin_lock(&(_d)->big_lock)
#define UNLOCK_BIGLOCK(_d) spin_unlock(&(_d)->big_lock)
#else
#define LOCK_BIGLOCK(_d) (void)(_d)
#define UNLOCK_BIGLOCK(_d)
#endif

struct domain {
    domid_t          id;
    s_time_t         create_time;

    shared_info_t   *shared_info;     /* shared data area */
    spinlock_t       time_lock;

    spinlock_t       big_lock;

    l1_pgentry_t    *mm_perdomain_pt;

    spinlock_t       page_alloc_lock; /* protects all the following fields  */
    struct list_head page_list;       /* linked list, of size tot_pages     */
    struct list_head xenpage_list;    /* linked list, of size xenheap_pages */
    unsigned int     tot_pages;       /* number of pages currently possesed */
    unsigned int     max_pages;       /* maximum value for tot_pages        */
    unsigned int     xenheap_pages;   /* # pages allocated from Xen heap    */

    /* Scheduling. */
    int              shutdown_code; /* code value from OS (if DF_SHUTDOWN). */
    void            *sched_priv;    /* scheduler-specific data */

    struct domain *next_list, *next_hash;

    /* Event channel information. */
    event_channel_t *event_channel;
    unsigned int     max_event_channel;
    spinlock_t       event_channel_lock;

    grant_table_t *grant_table;

    /*
     * Interrupt to event-channel mappings. Updates should be protected by the 
     * domain's event-channel spinlock. Read accesses can also synchronise on 
     * the lock, but races don't usually matter.
     */
#define NR_PIRQS 128 /* Put this somewhere sane! */
    u16 pirq_to_evtchn[NR_PIRQS];
    u32 pirq_mask[NR_PIRQS/32];

    /* Physical I/O */
    spinlock_t       pcidev_lock;
    struct list_head pcidev_list;

<<<<<<< HEAD
    /* The following IO bitmap stuff is x86-dependent. */
    u64 io_bitmap_sel; /* Selector to tell us which part of the IO bitmap are
                        * "interesting" (i.e. have clear bits) */

    /* Handy macro - number of bytes of the IO bitmap, per selector bit. */
#define IOBMP_SELBIT_LWORDS (IO_BITMAP_SIZE / 64)
    unsigned long *io_bitmap; /* Pointer to task's IO bitmap or NULL */

    unsigned long d_flags;
=======
    unsigned long flags;
>>>>>>> 9b722302
    unsigned long vm_assist;

    atomic_t refcnt;

    struct exec_domain *exec_domain[MAX_VIRT_CPUS];
};

struct domain_setup_info
{
    unsigned long v_start;
    unsigned long v_kernstart;
    unsigned long v_kernend;
    unsigned long v_kernentry;

    unsigned int use_writable_pagetables;
};

#include <asm/uaccess.h> /* for KERNEL_DS */

extern struct domain idle0_domain;
extern struct exec_domain idle0_exec_domain;

extern struct exec_domain *idle_task[NR_CPUS];
#define IDLE_DOMAIN_ID   (0x7FFFU)
#define is_idle_task(_p) (test_bit(DF_IDLETASK, &(_p)->d_flags))

struct exec_domain *alloc_exec_domain_struct(struct domain *d,
                                             unsigned long vcpu);

void free_domain_struct(struct domain *d);
struct domain *alloc_domain_struct();

#define DOMAIN_DESTRUCTED (1<<31) /* assumes atomic_t is >= 32 bits */
#define put_domain(_d) \
  if ( atomic_dec_and_test(&(_d)->refcnt) ) domain_destruct(_d)

/*
 * Use this when you don't have an existing reference to @d. It returns
 * FALSE if @d is being destructed.
 */
static always_inline int get_domain(struct domain *d)
{
    atomic_t old, new, seen = d->refcnt;
    do
    {
        old = seen;
        if ( unlikely(_atomic_read(old) & DOMAIN_DESTRUCTED) )
            return 0;
        _atomic_set(new, _atomic_read(old) + 1);
        seen = atomic_compareandswap(old, new, &d->refcnt);
    }
    while ( unlikely(_atomic_read(seen) != _atomic_read(old)) );
    return 1;
}

/*
 * Use this when you already have, or are borrowing, a reference to @d.
 * In this case we know that @d cannot be destructed under our feet.
 */
static inline void get_knownalive_domain(struct domain *d)
{
    atomic_inc(&d->refcnt);
    ASSERT(!(atomic_read(&d->refcnt) & DOMAIN_DESTRUCTED));
}
  
extern struct domain *do_createdomain(
    domid_t dom_id, unsigned int cpu);
extern int construct_dom0(struct domain *d, 
                          unsigned long alloc_start,
                          unsigned long alloc_end,
                          char *image_start, unsigned long image_len, 
                          char *initrd_start, unsigned long initrd_len,
                          char *cmdline);
extern int final_setup_guestos(struct domain *d, dom0_builddomain_t *);

struct domain *find_domain_by_id(domid_t dom);
struct domain *find_last_domain(void);
extern void domain_destruct(struct domain *d);
extern void domain_kill(struct domain *d);
extern void domain_crash(void);
extern void domain_shutdown(u8 reason);

void new_thread(struct exec_domain *d,
                unsigned long start_pc,
                unsigned long start_stack,
                unsigned long start_info);

extern unsigned long wait_init_idle;
#define init_idle() clear_bit(smp_processor_id(), &wait_init_idle);

#define set_current_state(_s) do { current->state = (_s); } while (0)
void scheduler_init(void);
void schedulers_start(void);
void sched_add_domain(struct exec_domain *d);
void sched_rem_domain(struct domain *d);
long sched_ctl(struct sched_ctl_cmd *);
long sched_adjdom(struct sched_adjdom_cmd *);
int  sched_id();
void init_idle_task(void);
void domain_wake(struct exec_domain *d);
void domain_sleep(struct exec_domain *d);

void __enter_scheduler(void);

extern void switch_to(struct exec_domain *prev, 
                      struct exec_domain *next);

void domain_init(void);

int idle_cpu(int cpu); /* Is CPU 'cpu' idle right now? */

void startup_cpu_idle_loop(void);
void continue_cpu_idle_loop(void);

void continue_nonidle_task(void);

/* This domain_hash and domain_list are protected by the domlist_lock. */
#define DOMAIN_HASH_SIZE 256
#define DOMAIN_HASH(_id) ((int)(_id)&(DOMAIN_HASH_SIZE-1))
extern struct domain *domain_hash[DOMAIN_HASH_SIZE];
extern struct domain *domain_list;

#define for_each_domain(_p) \
 for ( (_p) = domain_list; (_p) != NULL; (_p) = (_p)->next_list )

#define for_each_exec_domain(_d,_ed) \
 for ( (_ed) = _d->exec_domain[0]; (_ed) != NULL; (_ed) = (_ed)->ed_next_list )

#define EDF_DONEFPUINIT  0 /* Has the FPU been initialised for this task?    */
#define EDF_USEDFPU      1 /* Has this task used the FPU since last save?    */
#define EDF_GUEST_STTS   2 /* Has the guest OS requested 'stts'?             */
#define  DF_CONSTRUCTED  3 /* Has the guest OS been fully built yet?         */
#define  DF_IDLETASK     4 /* Is this one of the per-CPU idle domains?       */
#define  DF_PRIVILEGED   5 /* Is this domain privileged?                     */
#define  DF_PHYSDEV      6 /* May this domain do IO to physical devices?     */
#define EDF_BLOCKED      7 /* Domain is blocked waiting for an event.        */
#define EDF_CTRLPAUSE    8 /* Domain is paused by controller software.       */
#define  DF_SHUTDOWN     9 /* Guest shut itself down for some reason.        */
#define  DF_CRASHED     10 /* Domain crashed inside Xen, cannot continue.    */
#define  DF_DYING       11 /* Death rattle.                                  */
#define EDF_RUNNING     12 /* Currently running on a CPU.                    */
#define EDF_CPUPINNED   13 /* Disables auto-migration.                       */
#define EDF_MIGRATED    14 /* Domain migrated between CPUs.                  */

static inline int domain_runnable(struct exec_domain *d)
{
    return ( (atomic_read(&d->pausecnt) == 0) &&
             !(d->ed_flags & ((1<<EDF_BLOCKED)|(1<<EDF_CTRLPAUSE))) &&
             !(d->domain->d_flags & ((1<<DF_SHUTDOWN)|(1<<DF_CRASHED))) );
}

static inline void exec_domain_pause(struct exec_domain *ed)
{
    ASSERT(ed != current);
    atomic_inc(&ed->pausecnt);
    domain_sleep(ed);
}

static inline void domain_pause(struct domain *d)
{
    struct exec_domain *ed;

    for_each_exec_domain(d, ed)
        exec_domain_pause(ed);
}

static inline void exec_domain_unpause(struct exec_domain *ed)
{
    ASSERT(ed != current);
    if ( atomic_dec_and_test(&ed->pausecnt) )
        domain_wake(ed);
}

static inline void domain_unpause(struct domain *d)
{
    struct exec_domain *ed;

    for_each_exec_domain(d, ed)
        exec_domain_unpause(ed);
}

static inline void exec_domain_unblock(struct exec_domain *ed)
{
    if ( test_and_clear_bit(EDF_BLOCKED, &ed->ed_flags) )
        domain_wake(ed);
}

static inline void domain_unblock(struct domain *d)
{
    struct exec_domain *ed;

    for_each_exec_domain(d, ed)
        exec_domain_unblock(ed);
}

static inline void domain_pause_by_systemcontroller(struct domain *d)
{
    struct exec_domain *ed;

    for_each_exec_domain(d, ed) {
        ASSERT(ed != current);
        if ( !test_and_set_bit(EDF_CTRLPAUSE, &ed->ed_flags) )
            domain_sleep(ed);
    }
}

static inline void domain_unpause_by_systemcontroller(struct domain *d)
{
    struct exec_domain *ed;

    for_each_exec_domain(d, ed) {
        if ( test_and_clear_bit(EDF_CTRLPAUSE, &ed->ed_flags) )
            domain_wake(ed);
    }
}


#define IS_PRIV(_d) (test_bit(DF_PRIVILEGED, &(_d)->d_flags))
#define IS_CAPABLE_PHYSDEV(_d) (test_bit(DF_PHYSDEV, &(_d)->d_flags))

#define VM_ASSIST(_d,_t) (test_bit((_t), &(_d)->vm_assist))

#include <xen/slab.h>
#include <asm/domain.h>

#endif /* __SCHED_H__ */<|MERGE_RESOLUTION|>--- conflicted
+++ resolved
@@ -137,19 +137,7 @@
     spinlock_t       pcidev_lock;
     struct list_head pcidev_list;
 
-<<<<<<< HEAD
-    /* The following IO bitmap stuff is x86-dependent. */
-    u64 io_bitmap_sel; /* Selector to tell us which part of the IO bitmap are
-                        * "interesting" (i.e. have clear bits) */
-
-    /* Handy macro - number of bytes of the IO bitmap, per selector bit. */
-#define IOBMP_SELBIT_LWORDS (IO_BITMAP_SIZE / 64)
-    unsigned long *io_bitmap; /* Pointer to task's IO bitmap or NULL */
-
     unsigned long d_flags;
-=======
-    unsigned long flags;
->>>>>>> 9b722302
     unsigned long vm_assist;
 
     atomic_t refcnt;
