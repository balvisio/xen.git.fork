--- conflicted
+++ resolved
@@ -814,12 +814,8 @@
 
     for ( ; ; )
     {
-<<<<<<< HEAD
-        hypercall_may_preempt(__HYPERVISOR_set_trap_table, 1, traps);
-=======
         locked_hypercall_may_preempt(current->domain,
                                      __HYPERVISOR_set_trap_table, 1, traps);
->>>>>>> 3c5a4da7
 
         if ( copy_from_user(&cur, traps, sizeof(cur)) ) return -EFAULT;
 
