--- conflicted
+++ resolved
@@ -1844,14 +1844,9 @@
         domain_crash();
     }
     
-<<<<<<< HEAD
     UNLOCK_BIGLOCK(d);
 
-    /* Maybe fall through to shadow mode to propagate writable L1. */
-    return !current->mm.shadow_mode;
-=======
     return EXCRET_fault_fixed;
->>>>>>> 9b722302
 }
 
 static __init int ptwr_init(void)
