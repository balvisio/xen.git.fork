--- conflicted
+++ resolved
@@ -13,11 +13,7 @@
     String image = getStringParameter(args, 'i', d.domainImage);
     String initrd = getStringParameter (args, 'r', d.domainInitRD);
     int vifs = getIntParameter(args, 'v', d.domainVIFs);
-<<<<<<< HEAD
-    String bargs = getStringParameter (args, 'a', d.args);
-=======
-    String bargs = getStringParameter (args, 'a', "") + " ";
->>>>>>> 35ede0c6
+    String bargs = getStringParameter (args, 'a', d.args) + " ";
     String root_dev = getStringParameter (args, 'd', d.rootDevice);
     String nfs_root_path = getStringParameter (args, 'f', d.NWNFSRoot);
     String nw_ip = getStringParameter (args, '4', d.NWIP);
@@ -65,14 +61,8 @@
 	  return reportError ("Cannot configure more than " + 
 			      d.MaxDomainNumber + " domains");
 	}
-<<<<<<< HEAD
-	
+
 	/* Set up boot parameters to pass to xi_build. */
-        bargs += " ";
-=======
-
-	/* Set up boot parameters to pass to xi_build. */
->>>>>>> 35ede0c6
 	if (root_dev.equals ("/dev/nfs")) {
 	  if (vifs == 0) {
 	    return reportError ("Cannot use NFS root without VIFs configured");
