--- conflicted
+++ resolved
@@ -743,12 +743,7 @@
             for ctrl in self.getDeviceControllers():
                 ctrl.initController(reboot=True)
         else:
-<<<<<<< HEAD
             self.create_configured_devices()
-=======
-	    if self.image.ostype != 'vmx':
-                self.create_configured_devices()
->>>>>>> 2d76e4de
         if not self.device_model_pid:
             self.device_model_pid = self.image.createDeviceModel()
 
