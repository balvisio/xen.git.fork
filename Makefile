--- conflicted
+++ resolved
@@ -9,16 +9,6 @@
 #http://voxel.dl.sourceforge.net/sourceforge/
 #http://easynews.dl.sourceforge.net/sourceforge
 
-<<<<<<< HEAD
-.PHONY: docs delete-symlinks clean all install dist
-
-# a not partcularly useful but safe default target
-all:
-	$(MAKE) prefix=$(INSTALL_DIR) dist=yes -C xen install
-	$(MAKE) prefix=$(INSTALL_DIR) dist=yes -C tools install
-	sh ./docs/check_pkgs && \
-		$(MAKE) prefix=$(INSTALL_DIR) dist=yes -C docs install
-=======
 #KERNELS = linux-2.6-xen0 linux-2.6-xenU linux-2.4-xen0 linux-2.4-xenU netbsd-2.0-xenU
 KERNELS = linux-2.6-xen0 linux-2.6-xenU
 
@@ -26,170 +16,26 @@
 
 .PHONY: all dist install kernels kdelete mkpatches world docs clean mrproper
 
-all: 
+all: dist
+
+# build and install everything into local dist directory
+dist:
 	$(MAKE) prefix=$(INSTALL_DIR) dist=yes -C xen install
 	$(MAKE) prefix=$(INSTALL_DIR) dist=yes -C tools install
 	$(MAKE) kernels
-
-# install xen and tools into the install directory
-dist: all
-
->>>>>>> ee5293cc
+	sh ./docs/check_pkgs && \
+		$(MAKE) prefix=$(INSTALL_DIR) dist=yes -C docs install
 
 # install everything into the standard system directories
 # NB: install explicitly does not check that everything is up to date!
 install: 
 	$(MAKE) -C xen install
 	$(MAKE) -C tools install
-<<<<<<< HEAD
+	$(shell cp -a install/boot/* /boot/)
+	$(shell cp -a install/lib/modules/* /lib/modules/)
 	sh ./docs/check_pkgs && $(MAKE) -C docs install
 	$(shell cp -dR $(INSTALL_DIR)/boot/*$(LINUX_VER)* $(prefix)/boot/)
 	$(shell cp -dR $(INSTALL_DIR)/lib/modules/* $(prefix)/lib/modules/)
-
-# install xen and tools into the install directory
-dist: all
-	$(MAKE) linux-xenU
-	$(MAKE) linux-xen0
-	install -m0644 ./COPYING $(DIST_DIR)
-	install -m0644 ./README $(DIST_DIR)
-	install -m0755 ./install.sh $(DIST_DIR)
-
-LINUX_RELEASE    ?= 2.6
-LINUX_VER        ?= $(shell ( /bin/ls -ld linux-$(LINUX_RELEASE).*-xen-sparse ) 2>/dev/null | \
-		      sed -e 's!^.*linux-\(.\+\)-xen-sparse!\1!' )
-LINUX26_VER      ?= $(shell ( /bin/ls -ld linux-2.6.*-xen-sparse ) 2>/dev/null | \
-		      sed -e 's!^.*linux-\(.\+\)-xen-sparse!\1!' )
-LINUX_CONFIG_DIR ?= $(INSTALL_DIR)/boot
-LINUX_SRC_PATH   ?= .:..
-LINUX_SRC        ?= $(firstword $(foreach dir,$(subst :, ,$(LINUX_SRC_PATH)),\
-                    $(wildcard $(dir)/linux-$(LINUX_VER).tar.*z*)))
-
-# search for a pristine kernel tar ball, or try downloading one
-pristine-linux-src: 
-ifeq ($(LINUX_SRC),)
-	@echo "Cannot find linux-$(LINUX_VER).tar.gz in path $(LINUX_SRC_PATH)"
-	@wget http://www.kernel.org/pub/linux/kernel/v$(LINUX_RELEASE)/linux-$(LINUX_VER).tar.bz2 -O./linux-$(LINUX_VER).tar.bz2
-LINUX_SRC := ./linux-$(LINUX_VER).tar.bz2 
-endif
-
-patches/ebtables.diff:
-	mkdir -p patches
-	#wget $(SOURCEFORGE_MIRROR)/ebtables/ebtables-brnf-5_vs_2.4.25.diff.gz \
-	     -O- | gunzip -c > $@
-	wget http://www.cl.cam.ac.uk/netos/xen/downloads/ebtables-brnf-5_vs_2.4.27.diff.gz -O- | gunzip -c > $@
-
-LINUX_TREES := linux-$(LINUX_VER)-xen0 linux-$(LINUX_VER)-xenU
-
-# make a linux-xen build tree from a pristine kernel plus sparse tree
-ifeq ($(LINUX_RELEASE),2.4)
-mk-linux-trees: patches/ebtables.diff pristine-linux-src 
-	$(RM) -rf $(LINUX_TREES)
-	echo $(LINUX_SRC) | grep -q bz2 && \
-	    tar -jxf $(LINUX_SRC) || tar -zxf $(LINUX_SRC)
-	mv linux-$(LINUX_VER) linux-$(LINUX_VER)-xen0
-	( cd linux-$(LINUX_VER)-xen-sparse ; \
-          ./mkbuildtree ../linux-$(LINUX_VER)-xen0 )
-	cp -al linux-$(LINUX_VER)-xen0 linux-$(LINUX_VER)-xenU
-	( cd linux-$(LINUX_VER)-xen0 ; \
-          patch -p1 -F3 < ../patches/ebtables.diff ; \
-          sed -e 's/^EXTRAVERSION.*/&-xen0/' Makefile >Mk.tmp ; \
-          rm -f Makefile ; mv Mk.tmp Makefile )
-	( cd linux-$(LINUX_VER)-xenU ; \
-          sed -e 's/^EXTRAVERSION.*/&-xenU/' Makefile >Mk.tmp ; \
-          rm -f Makefile ; mv Mk.tmp Makefile )
-else
-mk-linux-trees: pristine-linux-src 
-	$(RM) -rf $(LINUX_TREES)
-	echo $(LINUX_SRC) | grep -q bz2 && \
-	    tar -jxf $(LINUX_SRC) || tar -zxf $(LINUX_SRC)
-	mv linux-$(LINUX_VER) linux-$(LINUX_VER)-xen0
-	( cd linux-$(LINUX_VER)-xen-sparse ; \
-          ./mkbuildtree ../linux-$(LINUX_VER)-xen0 )
-	cp -al linux-$(LINUX_VER)-xen0 linux-$(LINUX_VER)-xenU
-	( cd linux-$(LINUX_VER)-xen0 ; \
-          sed -e 's/^EXTRAVERSION.*/&-xen0/' Makefile >Mk.tmp ; \
-          rm -f Makefile ; mv Mk.tmp Makefile )
-	( cd linux-$(LINUX_VER)-xenU ; \
-          sed -e 's/^EXTRAVERSION.*/&-xenU/' Makefile >Mk.tmp ; \
-          rm -f Makefile ; mv Mk.tmp Makefile )
-endif
-
-# configure the specified linux tree
-CDIR = $(subst config-,linux-$(LINUX_VER)-,$@)
-ifeq ($(LINUX_RELEASE),2.4)
-config-xen%:
-	$(MAKE) -C $(CDIR) ARCH=xen mrproper
-	cp $(LINUX_CONFIG_DIR)/config-$(LINUX_VER)$(subst config,,$@) \
-	    $(CDIR)/.config || \
-	    $(MAKE) -C $(CDIR) ARCH=xen $(subst config-,,$@)_config
-	$(MAKE) -C $(CDIR) ARCH=xen oldconfig
-	$(MAKE) -C $(CDIR) ARCH=xen dep
-else
-config-xen%:
-	$(MAKE) -C $(CDIR) ARCH=xen mrproper
-	@[ -e $(LINUX_CONFIG_DIR)/config-$(LINUX_VER)-$(subst config-,,$@) ] \
-	  && cp $(LINUX_CONFIG_DIR)/config-$(LINUX_VER)-$(subst config-,,$@) \
-		$(CDIR)/.config || \
-	$(MAKE) -C $(CDIR) ARCH=xen $(subst config-,,$@)_defconfig
-endif
-
-# build the specified linux tree
-BDIR = $(subst linux-,linux-$(LINUX_VER)-,$@)
-linux-xen%:	
-	$(MAKE) -C $(BDIR) ARCH=xen modules
-	$(MAKE) -C $(BDIR) ARCH=xen INSTALL_MOD_PATH=$(INSTALL_DIR) \
-	    modules_install
-	$(MAKE) -C $(BDIR) ARCH=xen INSTALL_PATH=$(INSTALL_DIR) install
-
-NETBSD_RELEASE   ?= 2.0
-NETBSD_VER       ?= $(shell ( /bin/ls -ld netbsd-$(NETBSD_RELEASE)*-xen-sparse ) 2>/dev/null | \
-		      sed -e 's!^.*netbsd-\(.\+\)-xen-sparse!\1!' )
-NETBSD_CVSSNAP   ?= 20040906
-NETBSD_SRC_PATH  ?= .:..
-NETBSD_SRC       ?= $(firstword $(foreach dir,$(subst :, ,$(NETBSD_SRC_PATH)),\
-                    $(wildcard $(dir)/netbsd-$(NETBSD_VER)-xen-kernel-$(NETBSD_CVSSNAP).tar.*z*)))
-NETBSD_TOOLS_SRC ?= $(firstword $(foreach dir,$(subst :, ,$(NETBSD_SRC_PATH)),\
-                    $(wildcard $(dir)/netbsd-$(NETBSD_VER)-tools.tar.*z*)))
-
-NETBSD_TREES := netbsd-$(NETBSD_VER)-xenU
-
-pristine-netbsd-src: 
-ifeq ($(NETBSD_SRC),)
-	@echo "Cannot find netbsd-$(NETBSD_VER)-xen-kernel-$(NETBSD_CVSSNAP).tar.gz in path $(NETBSD_SRC_PATH)"
-	@wget http://www.cl.cam.ac.uk/Research/SRG/netos/xen/downloads/netbsd-$(NETBSD_VER)-xen-kernel-$(NETBSD_CVSSNAP).tar.bz2 -O./netbsd-$(NETBSD_VER)-xen-kernel-$(NETBSD_CVSSNAP).tar.bz2
-NETBSD_SRC := ./netbsd-$(NETBSD_VER)-xen-kernel-$(NETBSD_CVSSNAP).tar.bz2 
-endif
-
-pristine-netbsd-tools-src: 
-ifeq ($(NETBSD_TOOLS_SRC),)
-	@echo "Cannot find netbsd-$(NETBSD_VER)-tools.tar.gz in path $(NETBSD_SRC_PATH)"
-	@wget http://www.cl.cam.ac.uk/Research/SRG/netos/xen/downloads/netbsd-$(NETBSD_VER)-tools.tar.bz2 -O./netbsd-$(NETBSD_VER)-tools.tar.bz2
-NETBSD_TOOLS_SRC := ./netbsd-$(NETBSD_VER)-tools.tar.bz2 
-endif
-
-netbsd-tools: pristine-netbsd-tools-src
-	@[ -d netbsd-$(NETBSD_RELEASE)-tools ] || { \
-		echo extract $(NETBSD_TOOLS_SRC); \
-		tar -jxf $(NETBSD_TOOLS_SRC); }
-
-mk-netbsd-trees: netbsd-tools pristine-netbsd-src 
-	$(RM) -rf $(NETBSD_TREES)
-	echo $(NETBSD_SRC) | grep -q bz2 && \
-	    tar -jxf $(NETBSD_SRC) || tar -zxf $(NETBSD_SRC)
-	mv netbsd-$(NETBSD_VER)-xen-kernel-$(NETBSD_CVSSNAP) \
-	    netbsd-$(NETBSD_VER)-xenU
-	( cd netbsd-$(NETBSD_VER)-xen-sparse ; \
-          ./mkbuildtree ../netbsd-$(NETBSD_VER)-xenU )
-
-# build the specified netbsd tree
-NBDIR = $(subst netbsd-,netbsd-$(NETBSD_VER)-,$@)
-netbsd-xen%:	
-	$(MAKE) -C $(NBDIR) config
-	$(MAKE) -C $(NBDIR) netbsd
-	$(MAKE) -C $(NBDIR) INSTALL_PATH=$(INSTALL_DIR) INSTALL_NAME=boot/netbsd-$(NETBSD_VER)-$(subst netbsd-,,$@) install
-=======
-	$(shell cp -a install/boot/* /boot/)
-	$(shell cp -a install/lib/modules/* /lib/modules/)
 
 # Build all the various kernels
 kernels:
@@ -203,7 +49,6 @@
 mkpatches:
 	$(MAKE) -f buildconfigs/Rules.mk mkpatches
 
->>>>>>> ee5293cc
 
 # build xen, the tools, and a domain 0 plus unprivileged linux-xen images,
 # and place them in the install directory. 'make install' should then
@@ -217,27 +62,17 @@
 docs:
 	$(MAKE) -C docs all || true
 
-<<<<<<< HEAD
-clean:
-=======
 clean: 
->>>>>>> ee5293cc
 	$(MAKE) -C xen clean
 	$(MAKE) -C tools clean
 	$(MAKE) -C docs clean
 
 # clean, but blow away kernel build tree plus tar balls
 mrproper: clean
-<<<<<<< HEAD
-	rm -rf dist patches $(LINUX_TREES) linux-$(LINUX_VER).tar.*
-
-=======
 	rm -rf install/* patches *.tar.bz2 
 	for i in `ls buildconfigs | grep -v Rules.mk` ; do $(MAKE) -f buildconfigs/$$i kdelete || true ; done
 	$(MAKE) -f buildconfigs/Rules.mk mrproper
 
-# handy target to install twisted (use rpm or apt-get in preference)
->>>>>>> ee5293cc
 install-twisted:
 	wget http://www.twistedmatrix.com/products/get-current.epy
 	tar -zxf Twisted-*.tar.gz
